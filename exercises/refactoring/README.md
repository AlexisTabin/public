# Refactoring code

The exercises are designed such that, if you can correctly solve the Basic exercises every week, then you should be able to get a passing grade on the exams. If you additionally solve correctly the Intermediate exercises, then you should be able to get a very good grade on the exams. The Advanced exercises are for enthusiasts who want go beyond the standard material and get a black belt in Software Engineering. We will be happy to try and provide personalized feedback on your solutions to Advanced exercises if you wish, just send us the info via [this form](https://docs.google.com/forms/d/e/1FAIpQLSem_4qm_rf22V5--EUrh252_JKcBqoHF1Z67exwPz3tPdOjiQ/viewform).

## Exercises

- Basics
  - [Ex 1 : Identifying code smell](ex1)
  - [Ex 2 : Removing code smell](ex2)
  - [Ex 3 : Duplication](ex3)
  - [Ex 4 : Identifying refactoring techniques](ex4)

- Intermediate
  - [Ex 5 : Some more refactoring](ex5)
  - [Ex 6 : Refactoring with IntelliJ](ex6)

- Advanced
  - [Ex 7 : Code climate](ex7)
  - [Ex 8 : Refactoring an open-source game](ex8)


## Solutions

<<<<<<< HEAD
- [n] Inline method
- [n] Extract class
- [y] Extract method
- [y] Substitute algorithm

### Question 2

In the video lecture on Refactoring Inheritance (at 8m55s) you saw an example of replacing Inheritance with Delegation. How does the refactoring solve the problem in the example? Choose all that apply.

- [y] In the original example, a caller could have directly called methods of Vector, potentially breaking the code contracts of Stack (for example, by adding an element in the middle of the Vector). Using delegation, an external caller cannot access the Vector member of Stack (if it is private, as it should be).
- [n] In the original example, the isEmpty() method of the Stack always calls the isEmpty() method of the Vector. The isEmpty() method of the Stack should be computed differently than that of the Vector, which is only possible using delegation.
- [n] The Stack has two additional methods, push() and pop(). Therefore, Stack cannot subclass Vector.

### Question 3
Consider a snippet of Java code, from a larger project.
This snippet sets up a printer for mac OS X.
Each piece of functionality performed by the snippet is preceeded by a comment.

```java

/* Make sure the code only runs on mac os x */
boolean mrjVersionExists = System.getProperty("mrj.version") != null;
boolean osNameExists = System.getProperty("os.name").startsWith("Mac OS");

if ( !mrjVersionExists || !osNameExists)
{
  System.err.println("Not running on a Mac OS X system.");
  System.exit(1);
}

/* Setup log files */
int currentLoggingLevel = DEFAULT_LOG_LEVEL;

File errorFile = new File(ERROR_LOG_FILENAME);
File warningFile = new File(WARNING_LOG_FILENAME);
File debugFile = new File(DEBUG_LOG_FILENAME);

if (errorFile.exists()) currentLoggingLevel = DDLoggerInterface.LOG_ERROR;
if (warningFile.exists()) currentLoggingLevel = DDLoggerInterface.LOG_WARNING;
if (debugFile.exists()) currentLoggingLevel = DDLoggerInterface.LOG_DEBUG;

logger = new DDSimpleLogger(CANON_DEBUG_FILENAME, currentLoggingLevel, true, true);

/* Setup preferences, get default colour */
preferences = Preferences.userNodeForPackage(this.getClass());
int r = preferences.getInt(CURTAIN_R, 0);
int g = preferences.getInt(CURTAIN_G, 0);
int b = preferences.getInt(CURTAIN_B, 0);
int a = preferences.getInt(CURTAIN_A, 255);
currentColor = new Color(r,g,b,a);
```
Clearly, this monolithic snippet of code does too much. You decide to refactor it using the `Extract Method` pattern, to increase modularity. Which of the following function names seem appropriate for the new methods?

- [n] dieIfNotRunningOnMacOsX()
- [y] setupLogfile()
- [y] getPreferencesAndColour()
- [n] setupPreferences()

Refactor the given code according to your choices. You do not need to add any new code, simply break the existing monolith into separate methods.

### Question 4

I need to add a feature to code that smells. Which of the following is true?

- [n] I should add the feature first and then refactor the entire codebase. Refactoring the entire codebase gives me a better idea of how to refactor
- [y] I should first refactor the program to make it easy to add the feature and only then add the feature

### Question 5

Consider the following pseudo code for `Boxes` and `RobotPackers`. Consider how you would refactor the code:

```java
class Box {
   String material;
   ......
}

class RobotPacker {

   private bool isFragile(Box foo) {
      switch(foo.material) {
      case GLASS: //Complex exponential calculation for glass
      case WOOD: //Complex quadratic calculation for wood
      case METAL: //Complex logarithmic calculation for metal
   }
   ......
}

class Glass extends Box{
  String material = "glass";

  private void compute(){
    //Complex exponential calculation
  }

}
class Wood extends Box{
  String material = "wood";

  private void compute(){
    //Complex exponential calculation
  }

}
class Metal extends Box{
  String material = "glass";

  private void compute(){
    //Complex exponential calculation
  }

}

class RobotPacker {

   private bool isFragile(Box foo) {
     return foo.compute();
   }
   ......
}

}
=======
You can find the solutions [here](solutions), but please try to solve the exercises by yourself before peeking at the solutions.
>>>>>>> f1bbedbb
<|MERGE_RESOLUTION|>--- conflicted
+++ resolved
@@ -19,131 +19,4 @@
   - [Ex 8 : Refactoring an open-source game](ex8)
 
 
-## Solutions
-
-<<<<<<< HEAD
-- [n] Inline method
-- [n] Extract class
-- [y] Extract method
-- [y] Substitute algorithm
-
-### Question 2
-
-In the video lecture on Refactoring Inheritance (at 8m55s) you saw an example of replacing Inheritance with Delegation. How does the refactoring solve the problem in the example? Choose all that apply.
-
-- [y] In the original example, a caller could have directly called methods of Vector, potentially breaking the code contracts of Stack (for example, by adding an element in the middle of the Vector). Using delegation, an external caller cannot access the Vector member of Stack (if it is private, as it should be).
-- [n] In the original example, the isEmpty() method of the Stack always calls the isEmpty() method of the Vector. The isEmpty() method of the Stack should be computed differently than that of the Vector, which is only possible using delegation.
-- [n] The Stack has two additional methods, push() and pop(). Therefore, Stack cannot subclass Vector.
-
-### Question 3
-Consider a snippet of Java code, from a larger project.
-This snippet sets up a printer for mac OS X.
-Each piece of functionality performed by the snippet is preceeded by a comment.
-
-```java
-
-/* Make sure the code only runs on mac os x */
-boolean mrjVersionExists = System.getProperty("mrj.version") != null;
-boolean osNameExists = System.getProperty("os.name").startsWith("Mac OS");
-
-if ( !mrjVersionExists || !osNameExists)
-{
-  System.err.println("Not running on a Mac OS X system.");
-  System.exit(1);
-}
-
-/* Setup log files */
-int currentLoggingLevel = DEFAULT_LOG_LEVEL;
-
-File errorFile = new File(ERROR_LOG_FILENAME);
-File warningFile = new File(WARNING_LOG_FILENAME);
-File debugFile = new File(DEBUG_LOG_FILENAME);
-
-if (errorFile.exists()) currentLoggingLevel = DDLoggerInterface.LOG_ERROR;
-if (warningFile.exists()) currentLoggingLevel = DDLoggerInterface.LOG_WARNING;
-if (debugFile.exists()) currentLoggingLevel = DDLoggerInterface.LOG_DEBUG;
-
-logger = new DDSimpleLogger(CANON_DEBUG_FILENAME, currentLoggingLevel, true, true);
-
-/* Setup preferences, get default colour */
-preferences = Preferences.userNodeForPackage(this.getClass());
-int r = preferences.getInt(CURTAIN_R, 0);
-int g = preferences.getInt(CURTAIN_G, 0);
-int b = preferences.getInt(CURTAIN_B, 0);
-int a = preferences.getInt(CURTAIN_A, 255);
-currentColor = new Color(r,g,b,a);
-```
-Clearly, this monolithic snippet of code does too much. You decide to refactor it using the `Extract Method` pattern, to increase modularity. Which of the following function names seem appropriate for the new methods?
-
-- [n] dieIfNotRunningOnMacOsX()
-- [y] setupLogfile()
-- [y] getPreferencesAndColour()
-- [n] setupPreferences()
-
-Refactor the given code according to your choices. You do not need to add any new code, simply break the existing monolith into separate methods.
-
-### Question 4
-
-I need to add a feature to code that smells. Which of the following is true?
-
-- [n] I should add the feature first and then refactor the entire codebase. Refactoring the entire codebase gives me a better idea of how to refactor
-- [y] I should first refactor the program to make it easy to add the feature and only then add the feature
-
-### Question 5
-
-Consider the following pseudo code for `Boxes` and `RobotPackers`. Consider how you would refactor the code:
-
-```java
-class Box {
-   String material;
-   ......
-}
-
-class RobotPacker {
-
-   private bool isFragile(Box foo) {
-      switch(foo.material) {
-      case GLASS: //Complex exponential calculation for glass
-      case WOOD: //Complex quadratic calculation for wood
-      case METAL: //Complex logarithmic calculation for metal
-   }
-   ......
-}
-
-class Glass extends Box{
-  String material = "glass";
-
-  private void compute(){
-    //Complex exponential calculation
-  }
-
-}
-class Wood extends Box{
-  String material = "wood";
-
-  private void compute(){
-    //Complex exponential calculation
-  }
-
-}
-class Metal extends Box{
-  String material = "glass";
-
-  private void compute(){
-    //Complex exponential calculation
-  }
-
-}
-
-class RobotPacker {
-
-   private bool isFragile(Box foo) {
-     return foo.compute();
-   }
-   ......
-}
-
-}
-=======
-You can find the solutions [here](solutions), but please try to solve the exercises by yourself before peeking at the solutions.
->>>>>>> f1bbedbb
+## Solutions